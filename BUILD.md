--- conflicted
+++ resolved
@@ -352,127 +352,8 @@
 * Kokkos_ARCH_WSM
     * Whether to optimize for the WSM architecture
     * BOOL Default: OFF
-<<<<<<< HEAD
-=======
-* Kokkos_BINARY_DIR
-    * Value Computed by CMake
-    * STATIC Default: /Users/jjwilke/Scratch/kokkos/default
-* Kokkos_CUDA_DIR
-    * Location of CUDA library
-    * PATH Default: 
-* Kokkos_CXX_STANDARD
-    * The C++ standard for Kokkos to use: c++11, c++14, or c++17
-    * STRING Default: 
-* Kokkos_DEVICES
-    * A list of devices to enable
-    * STRING Default: SERIAL
-* Kokkos_ENABLE_AGGRESSIVE_VECTORIZATION
-    * Whether to aggressively vectorize loops
-    * BOOL Default: OFF
-* Kokkos_ENABLE_COMPILER_WARNINGS
-    * Whether to print all compiler warnings
-    * BOOL Default: OFF
-* Kokkos_ENABLE_CUDA
-    * Whether to build CUDA backend
-    * BOOL Default: OFF
-* Kokkos_ENABLE_CUDA_LAMBDA
-    * Whether to activate experimental laambda features
-    * BOOL Default: OFF
-* Kokkos_ENABLE_CUDA_LDG_INTRINSIC
-    * Whether to use CUDA LDG intrinsics
-    * BOOL Default: OFF
-* Kokkos_ENABLE_CUDA_RELOCATABLE_DEVICE_CODE
-    * Whether to enable relocatable device code (RDC) for CUDA
-    * BOOL Default: OFF
-* Kokkos_ENABLE_CUDA_UVM
-    * Whether to enable unified virtual memory (UVM) for CUDA
-    * BOOL Default: OFF
-* Kokkos_ENABLE_DEBUG
-    * Whether to activate extra debug features - may increase compiletimes
-    * BOOL Default: OFF
-* Kokkos_ENABLE_DEBUG_BOUNDS_CHECK
-    * Whether to use bounds checking - will increase runtime
-    * BOOL Default: OFF
-* Kokkos_ENABLE_DEBUG_DUALVIEW_MODIFY_CHECK
-    * Debug check on dual views
-    * BOOL Default: OFF
-* Kokkos_ENABLE_DEPRECATED_CODE
-    * Whether to enable deprecated code
-    * BOOL Default: OFF
-* Kokkos_ENABLE_EXAMPLES
-    * Whether to build OpenMP  backend
-    * BOOL Default: OFF
-* Kokkos_ENABLE_EXPLICIT_INSTANTIATION
-    * Whether to explicitly instantiate certain types to lower futurecompile times
-    * BOOL Default: OFF
-* Kokkos_ENABLE_HPX
-    * Whether to enable the HPX library
-    * BOOL Default: OFF
-* Kokkos_ENABLE_HPX_ASYNC_DISPATCH
-    * Whether HPX supports asynchronous dispath
-    * BOOL Default: OFF
-* Kokkos_ENABLE_HWLOC
-    * Whether to enable the HWLOC library
-    * BOOL Default: Off
-* Kokkos_ENABLE_LIBNUMA
-    * Whether to enable the LIBNUMA library
-    * BOOL Default: Off
-* Kokkos_ENABLE_MEMKIND
-    * Whether to enable the MEMKIND library
-    * BOOL Default: Off
-* Kokkos_ENABLE_OPENMP
-    * Whether to build OpenMP backend
-    * BOOL Default: OFF
-* Kokkos_ENABLE_PROFILING
-    * Whether to create bindings for profiling tools
-    * BOOL Default: ON
-* Kokkos_ENABLE_PROFILING_LOAD_PRINT
-    * Whether to print information about which profiling tools gotloaded
-    * BOOL Default: OFF
-* Kokkos_ENABLE_PTHREAD
-    * Whether to build Pthread backend
-    * BOOL Default: OFF
-* Kokkos_ENABLE_QTHREAD
-    * Whether to enable the QTHREAD library
-    * BOOL Default: OFF
-* Kokkos_ENABLE_ROCM
-    * Whether to build AMD ROCm backend
-    * BOOL Default: OFF
-* Kokkos_ENABLE_SERIAL
-    * Whether to build serial  backend
-    * BOOL Default: ON
-* Kokkos_ENABLE_TESTS
-    * Whether to build serial  backend
-    * BOOL Default: OFF
-* Kokkos_HPX_DIR
-    * Location of HPX library
-    * PATH Default: 
-* Kokkos_HWLOC_DIR
-    * Location of HWLOC library
-    * PATH Default: 
-* Kokkos_LIBNUMA_DIR
-    * Location of LIBNUMA library
-    * PATH Default: 
-* Kokkos_MEMKIND_DIR
-    * Location of MEMKIND library
-    * PATH Default: 
-* Kokkos_OPTIONS
-    * A list of options to enable
-    * STRING Default: 
-* Kokkos_QTHREAD_DIR
-    * Location of QTHREAD library
-    * PATH Default: 
-* Kokkos_SEPARATE_LIBS
-    * whether to build libkokkos or libkokkoscontainers, etc
-    * BOOL Default: OFF
-* Kokkos_SEPARATE_TESTS
-    * Provide unit test targets with finer granularity.
-    * BOOL Default: OFF
->>>>>>> 59be781c
-
-
-
-##### [LICENSE](https://github.com/sstsimulator/sst-core/blob/devel/LICENSE)
+
+##### [LICENSE](https://github.com/kokkos/kokkos/blob/devel/LICENSE)
 
 [![License](https://img.shields.io/badge/License-BSD%203--Clause-blue.svg)](https://opensource.org/licenses/BSD-3-Clause)
 
