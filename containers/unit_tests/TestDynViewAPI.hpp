--- conflicted
+++ resolved
@@ -785,15 +785,9 @@
       ASSERT_EQ(equal_ptr_h_h2,0);
       ASSERT_EQ(equal_ptr_h_d ,0);
       ASSERT_EQ(equal_ptr_h2_d,0);
-<<<<<<< HEAD
-
-      ASSERT_EQ(a_h.dimension_0(),a_h2.dimension_0());
-      ASSERT_EQ(a_h.dimension_0(),a_d .dimension_0());
-=======
   
       ASSERT_EQ(a_h.extent(0),a_h2.extent(0));
       ASSERT_EQ(a_h.extent(0),a_d .extent(0));
->>>>>>> 67e41db7
 
       ASSERT_EQ(a_h.rank(),a_h2.rank());
       ASSERT_EQ(a_h.rank(),a_d.rank());
@@ -811,15 +805,9 @@
       ASSERT_EQ(equal_ptr_h_h2,0);
       ASSERT_EQ(equal_ptr_h_d ,0);
       ASSERT_EQ(equal_ptr_h2_d,0);
-<<<<<<< HEAD
-
-      ASSERT_EQ(a_h.dimension_0(),a_h2.dimension_0());
-      ASSERT_EQ(a_h.dimension_0(),a_d .dimension_0());
-=======
   
       ASSERT_EQ(a_h.extent(0),a_h2.extent(0));
       ASSERT_EQ(a_h.extent(0),a_d .extent(0));
->>>>>>> 67e41db7
 
       ASSERT_EQ(a_h.rank(),a_h2.rank());
       ASSERT_EQ(a_h.rank(),a_d.rank());
@@ -839,15 +827,9 @@
       ASSERT_EQ(equal_ptr_h_h2,1);
       ASSERT_EQ(equal_ptr_h_d ,is_same_memspace);
       ASSERT_EQ(equal_ptr_h2_d ,is_same_memspace);
-<<<<<<< HEAD
-
-      ASSERT_EQ(a_h.dimension_0(),a_h2.dimension_0());
-      ASSERT_EQ(a_h.dimension_0(),a_d .dimension_0());
-=======
-  
+
       ASSERT_EQ(a_h.extent(0),a_h2.extent(0));
       ASSERT_EQ(a_h.extent(0),a_d .extent(0));
->>>>>>> 67e41db7
 
       ASSERT_EQ(a_h.rank(),a_h2.rank());
       ASSERT_EQ(a_h.rank(),a_d.rank());
@@ -866,15 +848,10 @@
       ASSERT_EQ(equal_ptr_h_h2,1);
       ASSERT_EQ(equal_ptr_h_d ,is_same_memspace);
       ASSERT_EQ(equal_ptr_h2_d ,is_same_memspace);
-<<<<<<< HEAD
-
-      ASSERT_EQ(a_h.dimension_0(),a_h2.dimension_0());
-      ASSERT_EQ(a_h.dimension_0(),a_d .dimension_0());
-=======
+
   
       ASSERT_EQ(a_h.extent(0),a_h2.extent(0));
       ASSERT_EQ(a_h.extent(0),a_d .extent(0));
->>>>>>> 67e41db7
 
       ASSERT_EQ(a_h.rank(),a_h2.rank());
       ASSERT_EQ(a_h.rank(),a_d.rank());
@@ -895,15 +872,9 @@
       ASSERT_EQ(equal_ptr_h_h2,1);
       ASSERT_EQ(equal_ptr_h_d ,is_same_memspace);
       ASSERT_EQ(equal_ptr_h2_d ,is_same_memspace);
-<<<<<<< HEAD
-
-      ASSERT_EQ(a_h.dimension_0(),a_h2.dimension_0());
-      ASSERT_EQ(a_h.dimension_0(),a_d .dimension_0());
-=======
-  
+
       ASSERT_EQ(a_h.extent(0),a_h2.extent(0));
       ASSERT_EQ(a_h.extent(0),a_d .extent(0));
->>>>>>> 67e41db7
 
       ASSERT_EQ(a_h.rank(),a_h2.rank());
       ASSERT_EQ(a_h.rank(),a_d.rank());
