--- conflicted
+++ resolved
@@ -52,7 +52,6 @@
 
 void cuda_device_synchronize();
 
-<<<<<<< HEAD
 void cuda_internal_error_throw( cudaError e , const char * name, const char * file, char const* function, const int line );
 
 inline void cuda_internal_safe_call( cudaError e , const char * name, const char * file, char const* function, const int line)
@@ -62,21 +61,6 @@
 
 #define CUDA_SAFE_CALL( call )  \
 	Kokkos::Impl::cuda_internal_safe_call( call , #call, __FILE__, __PRETTY_FUNCTION__, __LINE__ )
-=======
-void cuda_internal_error_throw(cudaError e, const char* name,
-                               const char* file = NULL, const int line = 0);
-
-inline void cuda_internal_safe_call(cudaError e, const char* name,
-                                    const char* file = NULL,
-                                    const int line   = 0) {
-  if (cudaSuccess != e) {
-    cuda_internal_error_throw(e, name, file, line);
-  }
-}
-
-#define CUDA_SAFE_CALL(call) \
-  Kokkos::Impl::cuda_internal_safe_call(call, #call, __FILE__, __LINE__)
->>>>>>> 77d8965f
 
 }  // namespace Impl
 }  // namespace Kokkos
