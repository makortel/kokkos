/*
//@HEADER
// ************************************************************************
//
//                        Kokkos v. 2.0
//              Copyright (2014) Sandia Corporation
//
// Under the terms of Contract DE-AC04-94AL85000 with Sandia Corporation,
// the U.S. Government retains certain rights in this software.
//
// Redistribution and use in source and binary forms, with or without
// modification, are permitted provided that the following conditions are
// met:
//
// 1. Redistributions of source code must retain the above copyright
// notice, this list of conditions and the following disclaimer.
//
// 2. Redistributions in binary form must reproduce the above copyright
// notice, this list of conditions and the following disclaimer in the
// documentation and/or other materials provided with the distribution.
//
// 3. Neither the name of the Corporation nor the names of the
// contributors may be used to endorse or promote products derived from
// this software without specific prior written permission.
//
// THIS SOFTWARE IS PROVIDED BY SANDIA CORPORATION "AS IS" AND ANY
// EXPRESS OR IMPLIED WARRANTIES, INCLUDING, BUT NOT LIMITED TO, THE
// IMPLIED WARRANTIES OF MERCHANTABILITY AND FITNESS FOR A PARTICULAR
// PURPOSE ARE DISCLAIMED. IN NO EVENT SHALL SANDIA CORPORATION OR THE
// CONTRIBUTORS BE LIABLE FOR ANY DIRECT, INDIRECT, INCIDENTAL, SPECIAL,
// EXEMPLARY, OR CONSEQUENTIAL DAMAGES (INCLUDING, BUT NOT LIMITED TO,
// PROCUREMENT OF SUBSTITUTE GOODS OR SERVICES; LOSS OF USE, DATA, OR
// PROFITS; OR BUSINESS INTERRUPTION) HOWEVER CAUSED AND ON ANY THEORY OF
// LIABILITY, WHETHER IN CONTRACT, STRICT LIABILITY, OR TORT (INCLUDING
// NEGLIGENCE OR OTHERWISE) ARISING IN ANY WAY OUT OF THE USE OF THIS
// SOFTWARE, EVEN IF ADVISED OF THE POSSIBILITY OF SUCH DAMAGE.
//
// Questions? Contact Christian R. Trott (crtrott@sandia.gov)
//
// ************************************************************************
//@HEADER
*/

#include <Kokkos_Core.hpp>
#include <impl/Kokkos_Error.hpp>
#include <cctype>
#include <cstring>
#include <iostream>
#include <sstream>
#include <cstdlib>
#include <stack>

//----------------------------------------------------------------------------

namespace {
bool g_is_initialized = false;
bool g_show_warnings = true;
std::stack<std::function<void()> > finalize_hooks;
}

namespace Kokkos { namespace Impl { namespace {

bool is_unsigned_int(const char* str)
{
  const size_t len = strlen (str);
  for (size_t i = 0; i < len; ++i) {
    if (! isdigit (str[i])) {
      return false;
    }
  }
  return true;
}

void initialize_internal(const InitArguments& args)
{
// This is an experimental setting
// For KNL in Flat mode this variable should be set, so that
// memkind allocates high bandwidth memory correctly.
#ifdef KOKKOS_ENABLE_HBWSPACE
setenv("MEMKIND_HBW_NODES", "1", 0);
#endif

  if (args.disable_warnings) {
    g_show_warnings = false;
  }

  // Protect declarations, to prevent "unused variable" warnings.
#if defined( KOKKOS_ENABLE_OPENMP ) || defined( KOKKOS_ENABLE_THREADS ) || defined( KOKKOS_ENABLE_OPENMPTARGET )
  const int num_threads = args.num_threads;
#endif
#if defined( KOKKOS_ENABLE_THREADS ) || defined( KOKKOS_ENABLE_OPENMPTARGET )
  const int use_numa = args.num_numa;
#endif
#if defined( KOKKOS_ENABLE_CUDA ) || defined( KOKKOS_ENABLE_ROCM )
  int use_gpu = args.device_id;
  const int ndevices = args.ndevices;
  const int skip_device = args.skip_device;
  // if the exact device is not set, but ndevices was given, assign round-robin using on-node MPI rank
  if (use_gpu < 0 && ndevices >= 0) {
    auto local_rank_str = std::getenv("OMPI_COMM_WORLD_LOCAL_RANK"); //OpenMPI
    if (!local_rank_str) local_rank_str = std::getenv("MV2_COMM_WORLD_LOCAL_RANK"); //MVAPICH2
    if (local_rank_str) {
      auto local_rank = std::atoi(local_rank_str);
      use_gpu = local_rank % ndevices;
    } else {
      // user only gave us ndevices, but the MPI environment variable wasn't set.
      // start with GPU 0 at this point
      use_gpu = 0;
    }
    // shift assignments over by one so no one is assigned to "skip_device"
    if (use_gpu >= skip_device) ++use_gpu;
  }
#endif // defined( KOKKOS_ENABLE_CUDA )

#if defined( KOKKOS_ENABLE_OPENMP )
  if( std::is_same< Kokkos::OpenMP , Kokkos::DefaultExecutionSpace >::value ||
      std::is_same< Kokkos::OpenMP , Kokkos::HostSpace::execution_space >::value ) {
#ifdef KOKKOS_ENABLE_DEPRECATED_CODE
<<<<<<< HEAD
    if(use_numa>0) {
      Kokkos::OpenMP::initialize(num_threads,use_numa);
    }
    else
#endif
    {
      Kokkos::OpenMP::initialize(num_threads);
    }
=======
    Kokkos::OpenMP::initialize(num_threads);
#else
    Kokkos::OpenMP::impl_initialize(num_threads);
#endif
>>>>>>> 138eea62
  }
  else {
    //std::cout << "Kokkos::initialize() fyi: OpenMP enabled but not initialized" << std::endl ;
  }
#endif

#if defined( KOKKOS_ENABLE_THREADS )
  if( std::is_same< Kokkos::Threads , Kokkos::DefaultExecutionSpace >::value ||
      std::is_same< Kokkos::Threads , Kokkos::HostSpace::execution_space >::value ) {
#ifdef KOKKOS_ENABLE_DEPRECATED_CODE
    if(num_threads>0) {
      if(use_numa>0) {
        Kokkos::Threads::initialize(num_threads,use_numa);
      }
      else {
        Kokkos::Threads::initialize(num_threads);
      }
    } else {
      Kokkos::Threads::initialize();
    }
#else
    if(num_threads>0) {
      if(use_numa>0) {
        Kokkos::Threads::impl_initialize(num_threads,use_numa);
      }
      else {
        Kokkos::Threads::impl_initialize(num_threads);
      }
    } else {
      Kokkos::Threads::impl_initialize();
    }
#endif
    //std::cout << "Kokkos::initialize() fyi: Pthread enabled and initialized" << std::endl ;
  }
  else {
    //std::cout << "Kokkos::initialize() fyi: Pthread enabled but not initialized" << std::endl ;
  }
#endif

#if defined( KOKKOS_ENABLE_SERIAL )
  // Prevent "unused variable" warning for 'args' input struct.  If
  // Serial::initialize() ever needs to take arguments from the input
  // struct, you may remove this line of code.
  (void) args;

  // Always initialize Serial if it is configure time enabled
#ifdef KOKKOS_ENABLE_DEPRECATED_CODE
  Kokkos::Serial::initialize();
#else
  Kokkos::Serial::impl_initialize();
#endif
#endif

#if defined( KOKKOS_ENABLE_OPENMPTARGET )
  if( Impl::is_same< Kokkos::Experimental::OpenMPTarget , Kokkos::DefaultExecutionSpace >::value ) {
    if(num_threads>0) {
      if(use_numa>0) {
        Kokkos::Experimental::OpenMPTarget::initialize(num_threads,use_numa);
      }
      else {
        Kokkos::Experimental::OpenMPTarget::initialize(num_threads);
      }
    } else {
      Kokkos::Experimental::OpenMPTarget::initialize();
    }
    //std::cout << "Kokkos::initialize() fyi: OpenMP enabled and initialized" << std::endl ;
  }
  else {
    //std::cout << "Kokkos::initialize() fyi: OpenMP enabled but not initialized" << std::endl ;
  }
#endif

#if defined( KOKKOS_ENABLE_CUDA )
  if( std::is_same< Kokkos::Cuda , Kokkos::DefaultExecutionSpace >::value || 0 < use_gpu ) {
    if (use_gpu > -1) {
#ifdef KOKKOS_ENABLE_DEPRECATED_CODE
      Kokkos::Cuda::initialize( Kokkos::Cuda::SelectDevice( use_gpu ) );
#else
      Kokkos::Cuda::impl_initialize( Kokkos::Cuda::SelectDevice( use_gpu ) );
#endif
    }
    else {
#ifdef KOKKOS_ENABLE_DEPRECATED_CODE
      Kokkos::Cuda::initialize();
#else
      Kokkos::Cuda::impl_initialize();
#endif
    }
    //std::cout << "Kokkos::initialize() fyi: Cuda enabled and initialized" << std::endl ;
  }
#endif

#if defined( KOKKOS_ENABLE_ROCM )
  if( std::is_same< Kokkos::Experimental::ROCm , Kokkos::DefaultExecutionSpace >::value || 0 < use_gpu ) {
    if (use_gpu > -1) {
      Kokkos::Experimental::ROCm::initialize( Kokkos::Experimental::ROCm::SelectDevice( use_gpu ) );
    }
    else {
      Kokkos::Experimental::ROCm::initialize();
    }
    std::cout << "Kokkos::initialize() fyi: ROCm enabled and initialized" << std::endl ;
  }
#endif

#if defined(KOKKOS_ENABLE_PROFILING)
    Kokkos::Profiling::initialize();
#endif
    g_is_initialized = true;
}

void finalize_internal( const bool all_spaces = false )
{

  typename decltype(finalize_hooks)::size_type  numSuccessfulCalls = 0;
  while(! finalize_hooks.empty()) {
    auto f = finalize_hooks.top();
    try {
      f();
    }
    catch(...) {
      std::cerr << "Kokkos::finalize: A finalize hook (set via "
        "Kokkos::push_finalize_hook) threw an exception that it did not catch."
        "  Per std::atexit rules, this results in std::terminate.  This is "
        "finalize hook number " << numSuccessfulCalls << " (1-based indexing) "
        "out of " << finalize_hooks.size() << " to call.  Remember that "
        "Kokkos::finalize calls finalize hooks in reverse order from how they "
        "were pushed." << std::endl;
      std::terminate();
    }
    finalize_hooks.pop();
    ++numSuccessfulCalls;
  }

#if defined(KOKKOS_ENABLE_PROFILING)
    Kokkos::Profiling::finalize();
#endif

#if defined( KOKKOS_ENABLE_CUDA )
  if( std::is_same< Kokkos::Cuda , Kokkos::DefaultExecutionSpace >::value || all_spaces ) {
#ifdef KOKKOS_ENABLE_DEPRECATED_CODE
    if(Kokkos::Cuda::is_initialized())
      Kokkos::Cuda::finalize();
#else
    if(Kokkos::Cuda::impl_is_initialized())
      Kokkos::Cuda::impl_finalize();
#endif
  }
#endif

#if defined( KOKKOS_ENABLE_ROCM )
  if( std::is_same< Kokkos::Experimental::ROCm , Kokkos::DefaultExecutionSpace >::value || all_spaces ) {
    if(Kokkos::Experimental::ROCm::is_initialized())
      Kokkos::Experimental::ROCm::finalize();
  }
#endif

#if defined( KOKKOS_ENABLE_OPENMPTARGET )
  if( std::is_same< Kokkos::Experimental::OpenMPTarget , Kokkos::DefaultExecutionSpace >::value || all_spaces ) {
    if(Kokkos::Experimental::OpenMPTarget::is_initialized())
      Kokkos::Experimental::OpenMPTarget::finalize();
  }
#endif

#if defined( KOKKOS_ENABLE_OPENMP )
  if( std::is_same< Kokkos::OpenMP , Kokkos::DefaultExecutionSpace >::value ||
      std::is_same< Kokkos::OpenMP , Kokkos::HostSpace::execution_space >::value ||
      all_spaces ) {
#ifdef KOKKOS_ENABLE_DEPRECATED_CODE
    if(Kokkos::OpenMP::is_initialized())
      Kokkos::OpenMP::finalize();
#else
    if(Kokkos::OpenMP::impl_is_initialized())
      Kokkos::OpenMP::impl_finalize();
#endif
  }
#endif

#if defined( KOKKOS_ENABLE_THREADS )
  if( std::is_same< Kokkos::Threads , Kokkos::DefaultExecutionSpace >::value ||
      std::is_same< Kokkos::Threads , Kokkos::HostSpace::execution_space >::value ||
      all_spaces ) {
#ifdef KOKKOS_ENABLE_DEPRECATED_CODE
    if(Kokkos::Threads::is_initialized())
      Kokkos::Threads::finalize();
#else
    if(Kokkos::Threads::impl_is_initialized())
      Kokkos::Threads::impl_finalize();
#endif
  }
#endif

#if defined( KOKKOS_ENABLE_SERIAL )
#ifdef KOKKOS_ENABLE_DEPRECATED_CODE
  if(Kokkos::Serial::is_initialized())
    Kokkos::Serial::finalize();
#else
  if(Kokkos::Serial::impl_is_initialized())
    Kokkos::Serial::impl_finalize();
#endif
#endif

  g_is_initialized = false;
  g_show_warnings = true;
}

void fence_internal()
{

#if defined( KOKKOS_ENABLE_CUDA )
  if( std::is_same< Kokkos::Cuda , Kokkos::DefaultExecutionSpace >::value ) {
    Kokkos::Cuda::fence();
  }
#endif

#if defined( KOKKOS_ENABLE_ROCM )
  if( std::is_same< Kokkos::Experimental::ROCm , Kokkos::DefaultExecutionSpace >::value ) {
    Kokkos::Experimental::ROCm::fence();
  }
#endif

#if defined( KOKKOS_ENABLE_OPENMP )
  if( std::is_same< Kokkos::OpenMP , Kokkos::DefaultExecutionSpace >::value ||
      std::is_same< Kokkos::OpenMP , Kokkos::HostSpace::execution_space >::value ) {
    Kokkos::OpenMP::fence();
  }
#endif

#if defined( KOKKOS_ENABLE_THREADS )
  if( std::is_same< Kokkos::Threads , Kokkos::DefaultExecutionSpace >::value ||
      std::is_same< Kokkos::Threads , Kokkos::HostSpace::execution_space >::value ) {
    Kokkos::Threads::fence();
  }
#endif

#if defined( KOKKOS_ENABLE_SERIAL )
  if( std::is_same< Kokkos::Serial , Kokkos::DefaultExecutionSpace >::value ||
      std::is_same< Kokkos::Serial , Kokkos::HostSpace::execution_space >::value ) {
    Kokkos::Serial::fence();
  }
#endif

}

bool check_arg(char const* arg, char const* expected) {
  std::size_t arg_len = std::strlen(arg);
  std::size_t exp_len = std::strlen(expected);
  if (arg_len < exp_len) return false;
  if (std::strncmp(arg, expected, exp_len) != 0) return false;
  if (arg_len == exp_len) return true;
  /* if expected is "--threads", ignore "--threads-for-application"
     by checking this character          ---------^
     to see if it continues to make a longer name */
  if (std::isalnum(arg[exp_len]) || arg[exp_len] == '-' || arg[exp_len] == '_') {
    return false;
  }
  return true;
}

bool check_int_arg(char const* arg, char const* expected, int* value) {
  if (!check_arg(arg, expected)) return false;
  std::size_t arg_len = std::strlen(arg);
  std::size_t exp_len = std::strlen(expected);
  bool okay = true;
  if (arg_len == exp_len || arg[exp_len] != '=') okay = false;
  char const* number = arg + exp_len + 1;
  if (!Impl::is_unsigned_int(number) || strlen(number) == 0) okay = false;
  *value = std::atoi(number);
  if (!okay) {
    std::ostringstream ss;
    ss << "Error: expecting an '=INT' after command line argument '" << expected << "'";
    ss << ". Raised by Kokkos::initialize(int narg, char* argc[]).";
    Impl::throw_runtime_exception( ss.str() );
  }
  return true;
}

}

}} // namespace Kokkos::Impl::{unnamed}

//----------------------------------------------------------------------------

namespace Kokkos {

void initialize(int& narg, char* arg[])
{
    int num_threads = -1;
    int numa = -1;
    int device = -1;
    int ndevices=-1;
    int skip_device = 9999;
    bool disable_warnings = false;

    int kokkos_threads_found = 0;
    int kokkos_numa_found = 0;
    int kokkos_device_found = 0;
    int kokkos_ndevices_found = 0;

    int iarg = 0;

    while (iarg < narg) {
      if (Impl::check_int_arg(arg[iarg], "--kokkos-threads", &num_threads)) {
        for(int k=iarg;k<narg-1;k++) {
          arg[k] = arg[k+1];
        }
        kokkos_threads_found=1;
        narg--;
      } else if (!kokkos_threads_found && Impl::check_int_arg(arg[iarg], "--threads", &num_threads)) {
        iarg++;
      } else if (Impl::check_int_arg(arg[iarg], "--kokkos-numa", &numa)) {
        for(int k=iarg;k<narg-1;k++) {
          arg[k] = arg[k+1];
        }
        kokkos_numa_found=1;
        narg--;
      } else if (!kokkos_numa_found && Impl::check_int_arg(arg[iarg], "--numa", &numa)) {
        iarg++;
      } else if (Impl::check_int_arg(arg[iarg], "--kokkos-device", &device)) {
        for(int k=iarg;k<narg-1;k++) {
          arg[k] = arg[k+1];
        }
        kokkos_device_found=1;
        narg--;
      } else if (!kokkos_device_found && Impl::check_int_arg(arg[iarg], "--device", &device)) {
        iarg++;
      } else if (Impl::check_arg(arg[iarg], "--kokkos-ndevices") || Impl::check_arg(arg[iarg], "--ndevices")) {

        //Find the number of device (expecting --device=XX)
        if (!((strncmp(arg[iarg],"--kokkos-ndevices=",18) == 0) || (strncmp(arg[iarg],"--ndevices=",11) == 0)))
          Impl::throw_runtime_exception("Error: expecting an '=INT[,INT]' after command line argument '--ndevices/--kokkos-ndevices'. Raised by Kokkos::initialize(int narg, char* argc[]).");

        char* num1 = strchr(arg[iarg],'=')+1;
        char* num2 = strpbrk(num1,",");
        int num1_len = num2==NULL?strlen(num1):num2-num1;
        char* num1_only = new char[num1_len+1];
        strncpy(num1_only,num1,num1_len);
        num1_only[num1_len]=0;

        if(!Impl::is_unsigned_int(num1_only) || (strlen(num1_only)==0)) {
          Impl::throw_runtime_exception("Error: expecting an integer number after command line argument '--kokkos-ndevices'. Raised by Kokkos::initialize(int narg, char* argc[]).");
        }
        if((strncmp(arg[iarg],"--kokkos-ndevices",17) == 0) || !kokkos_ndevices_found)
          ndevices = atoi(num1_only);
        delete [] num1_only;

        if( num2 != NULL ) {
          if(( !Impl::is_unsigned_int(num2+1) ) || (strlen(num2)==1) )
            Impl::throw_runtime_exception("Error: expecting an integer number after command line argument '--kokkos-ndevices=XX,'. Raised by Kokkos::initialize(int narg, char* argc[]).");

          if((strncmp(arg[iarg],"--kokkos-ndevices",17) == 0) || !kokkos_ndevices_found)
            skip_device = atoi(num2+1);
        }

        //Remove the --kokkos-ndevices argument from the list but leave --ndevices
        if(strncmp(arg[iarg],"--kokkos-ndevices",17) == 0) {
          for(int k=iarg;k<narg-1;k++) {
            arg[k] = arg[k+1];
          }
          kokkos_ndevices_found=1;
          narg--;
        } else {
          iarg++;
        }
      } else if ( strcmp(arg[iarg],"--kokkos-disable-warnings") == 0) {
        disable_warnings = true;
        for(int k=iarg;k<narg-1;k++) {
          arg[k] = arg[k+1];
        }
        narg--;
      } else if ((strcmp(arg[iarg],"--kokkos-help") == 0) || (strcmp(arg[iarg],"--help") == 0)) {
         std::cout << std::endl;
         std::cout << "--------------------------------------------------------------------------------" << std::endl;
         std::cout << "-------------Kokkos command line arguments--------------------------------------" << std::endl;
         std::cout << "--------------------------------------------------------------------------------" << std::endl;
         std::cout << "The following arguments exist also without prefix 'kokkos' (e.g. --help)." << std::endl;
         std::cout << "The prefixed arguments will be removed from the list by Kokkos::initialize()," << std::endl;
         std::cout << "the non-prefixed ones are not removed. Prefixed versions take precedence over " << std::endl;
         std::cout << "non prefixed ones, and the last occurrence of an argument overwrites prior" << std::endl;
         std::cout << "settings." << std::endl;
         std::cout << std::endl;
         std::cout << "--kokkos-help               : print this message" << std::endl;
         std::cout << "--kokkos-disable-warnings   : disable kokkos warning messages" << std::endl;
         std::cout << "--kokkos-threads=INT        : specify total number of threads or" << std::endl;
         std::cout << "                              number of threads per NUMA region if " << std::endl;
         std::cout << "                              used in conjunction with '--numa' option. " << std::endl;
         std::cout << "--kokkos-numa=INT           : specify number of NUMA regions used by process." << std::endl;
         std::cout << "--kokkos-device=INT         : specify device id to be used by Kokkos. " << std::endl;
         std::cout << "--kokkos-ndevices=INT[,INT] : used when running MPI jobs. Specify number of" << std::endl;
         std::cout << "                              devices per node to be used. Process to device" << std::endl;
         std::cout << "                              mapping happens by obtaining the local MPI rank" << std::endl;
         std::cout << "                              and assigning devices round-robin. The optional" << std::endl;
         std::cout << "                              second argument allows for an existing device" << std::endl;
         std::cout << "                              to be ignored. This is most useful on workstations" << std::endl;
         std::cout << "                              with multiple GPUs of which one is used to drive" << std::endl;
         std::cout << "                              screen output." << std::endl;
         std::cout << std::endl;
         std::cout << "--------------------------------------------------------------------------------" << std::endl;
         std::cout << std::endl;

         //Remove the --kokkos-help argument from the list but leave --ndevices
         if(strcmp(arg[iarg],"--kokkos-help") == 0) {
           for(int k=iarg;k<narg-1;k++) {
             arg[k] = arg[k+1];
           }
           narg--;
         } else {
           iarg++;
         }
      } else
      iarg++;
    }

    InitArguments arguments;
    arguments.num_threads = num_threads;
    arguments.num_numa = numa;
    arguments.device_id = device;
    arguments.ndevices = ndevices;
    arguments.skip_device = skip_device;
    arguments.disable_warnings = disable_warnings;
    Impl::initialize_internal(arguments);
}

void initialize(const InitArguments& arguments) {
  Impl::initialize_internal(arguments);
}

void push_finalize_hook(std::function<void()> f)
{
  finalize_hooks.push(f);
}

void finalize()
{
  Impl::finalize_internal();
}

void finalize_all()
{
  enum { all_spaces = true };
  Impl::finalize_internal( all_spaces );
}

void fence()
{
  Impl::fence_internal();
}

void print_configuration( std::ostream & out , const bool detail )
{
  std::ostringstream msg;

  msg << "Compiler:" << std::endl;
#ifdef KOKKOS_COMPILER_APPLECC
  msg << "  KOKKOS_COMPILER_APPLECC: " << KOKKOS_COMPILER_APPLECC << std::endl;
#endif
#ifdef KOKKOS_COMPILER_CLANG
  msg << "  KOKKOS_COMPILER_CLANG: " << KOKKOS_COMPILER_CLANG << std::endl;
#endif
#ifdef KOKKOS_COMPILER_CRAYC
  msg << "  KOKKOS_COMPILER_CRAYC: " << KOKKOS_COMPILER_CRAYC << std::endl;
#endif
#ifdef KOKKOS_COMPILER_GNU
  msg << "  KOKKOS_COMPILER_GNU: " << KOKKOS_COMPILER_GNU << std::endl;
#endif
#ifdef KOKKOS_COMPILER_IBM
  msg << "  KOKKOS_COMPILER_IBM: " << KOKKOS_COMPILER_IBM << std::endl;
#endif
#ifdef KOKKOS_COMPILER_INTEL
  msg << "  KOKKOS_COMPILER_INTEL: " << KOKKOS_COMPILER_INTEL << std::endl;
#endif
#ifdef KOKKOS_COMPILER_NVCC
  msg << "  KOKKOS_COMPILER_NVCC: " << KOKKOS_COMPILER_NVCC << std::endl;
#endif
#ifdef KOKKOS_COMPILER_PGI
  msg << "  KOKKOS_COMPILER_PGI: " << KOKKOS_COMPILER_PGI << std::endl;
#endif


  msg << "Architecture:" << std::endl;
#ifdef KOKKOS_ENABLE_ISA_KNC
  msg << "  KOKKOS_ENABLE_ISA_KNC: yes" << std::endl;
#else
  msg << "  KOKKOS_ENABLE_ISA_KNC: no" << std::endl;
#endif
#ifdef KOKKOS_ENABLE_ISA_POWERPCLE
  msg << "  KOKKOS_ENABLE_ISA_POWERPCLE: yes" << std::endl;
#else
  msg << "  KOKKOS_ENABLE_ISA_POWERPCLE: no" << std::endl;
#endif
#ifdef KOKKOS_ENABLE_ISA_X86_64
  msg << "  KOKKOS_ENABLE_ISA_X86_64: yes" << std::endl;
#else
  msg << "  KOKKOS_ENABLE_ISA_X86_64: no" << std::endl;
#endif


  msg << "Devices:" << std::endl;
  msg << "  KOKKOS_ENABLE_CUDA: ";
#ifdef KOKKOS_ENABLE_CUDA
  msg << "yes" << std::endl;
#else
  msg << "no" << std::endl;
#endif
  msg << "  KOKKOS_ENABLE_OPENMP: ";
#ifdef KOKKOS_ENABLE_OPENMP
  msg << "yes" << std::endl;
#else
  msg << "no" << std::endl;
#endif
  msg << "  KOKKOS_ENABLE_THREADS: ";
#ifdef KOKKOS_ENABLE_THREADS
  msg << "yes" << std::endl;
#else
  msg << "no" << std::endl;
#endif
  msg << "  KOKKOS_ENABLE_QTHREADS: ";
#ifdef KOKKOS_ENABLE_QTHREADS
  msg << "yes" << std::endl;
#else
  msg << "no" << std::endl;
#endif
  msg << "  KOKKOS_ENABLE_SERIAL: ";
#ifdef KOKKOS_ENABLE_SERIAL
  msg << "yes" << std::endl;
#else
  msg << "no" << std::endl;
#endif


  msg << "Default Device:" << std::endl;
  msg << "  KOKKOS_ENABLE_DEFAULT_DEVICE_TYPE_CUDA: ";
#ifdef KOKKOS_ENABLE_DEFAULT_DEVICE_TYPE_CUDA
  msg << "yes" << std::endl;
#else
  msg << "no" << std::endl;
#endif
  msg << "  KOKKOS_ENABLE_DEFAULT_DEVICE_TYPE_OPENMP: ";
#ifdef KOKKOS_ENABLE_DEFAULT_DEVICE_TYPE_OPENMP
  msg << "yes" << std::endl;
#else
  msg << "no" << std::endl;
#endif
  msg << "  KOKKOS_ENABLE_DEFAULT_DEVICE_TYPE_THREADS: ";
#ifdef KOKKOS_ENABLE_DEFAULT_DEVICE_TYPE_THREADS
  msg << "yes" << std::endl;
#else
  msg << "no" << std::endl;
#endif
  msg << "  KOKKOS_ENABLE_DEFAULT_DEVICE_TYPE_QTHREADS: ";
#ifdef KOKKOS_ENABLE_DEFAULT_DEVICE_TYPE_QTHREADS
  msg << "yes" << std::endl;
#else
  msg << "no" << std::endl;
#endif
  msg << "  KOKKOS_ENABLE_DEFAULT_DEVICE_TYPE_SERIAL: ";
#ifdef KOKKOS_ENABLE_DEFAULT_DEVICE_TYPE_SERIAL
  msg << "yes" << std::endl;
#else
  msg << "no" << std::endl;
#endif


  msg << "Atomics:" << std::endl;
  msg << "  KOKKOS_ENABLE_CUDA_ATOMICS: ";
#ifdef KOKKOS_ENABLE_CUDA_ATOMICS
  msg << "yes" << std::endl;
#else
  msg << "no" << std::endl;
#endif
  msg << "  KOKKOS_ENABLE_GNU_ATOMICS: ";
#ifdef KOKKOS_ENABLE_GNU_ATOMICS
  msg << "yes" << std::endl;
#else
  msg << "no" << std::endl;
#endif
  msg << "  KOKKOS_ENABLE_INTEL_ATOMICS: ";
#ifdef KOKKOS_ENABLE_INTEL_ATOMICS
  msg << "yes" << std::endl;
#else
  msg << "no" << std::endl;
#endif
  msg << "  KOKKOS_ENABLE_OPENMP_ATOMICS: ";
#ifdef KOKKOS_ENABLE_OPENMP_ATOMICS
  msg << "yes" << std::endl;
#else
  msg << "no" << std::endl;
#endif
  msg << "  KOKKOS_ENABLE_WINDOWS_ATOMICS: ";
#ifdef KOKKOS_ENABLE_WINDOWS_ATOMICS
  msg << "yes" << std::endl;
#else
  msg << "no" << std::endl;
#endif
  msg << "  KOKKOS_ENABLE_SERIAL_ATOMICS: ";
#ifdef KOKKOS_ENABLE_SERIAL_ATOMICS
  msg << "yes" << std::endl;
#else
  msg << "no" << std::endl;
#endif

  msg << "Vectorization:" << std::endl;
  msg << "  KOKKOS_ENABLE_PRAGMA_IVDEP: ";
#ifdef KOKKOS_ENABLE_PRAGMA_IVDEP
  msg << "yes" << std::endl;
#else
  msg << "no" << std::endl;
#endif
  msg << "  KOKKOS_ENABLE_PRAGMA_LOOPCOUNT: ";
#ifdef KOKKOS_ENABLE_PRAGMA_LOOPCOUNT
  msg << "yes" << std::endl;
#else
  msg << "no" << std::endl;
#endif
  msg << "  KOKKOS_ENABLE_PRAGMA_SIMD: ";
#ifdef KOKKOS_ENABLE_PRAGMA_SIMD
  msg << "yes" << std::endl;
#else
  msg << "no" << std::endl;
#endif
  msg << "  KOKKOS_ENABLE_PRAGMA_UNROLL: ";
#ifdef KOKKOS_ENABLE_PRAGMA_UNROLL
  msg << "yes" << std::endl;
#else
  msg << "no" << std::endl;
#endif
  msg << "  KOKKOS_ENABLE_PRAGMA_VECTOR: ";
#ifdef KOKKOS_ENABLE_PRAGMA_VECTOR
  msg << "yes" << std::endl;
#else
  msg << "no" << std::endl;
#endif

  msg << "Memory:" << std::endl;
  msg << "  KOKKOS_ENABLE_HBWSPACE: ";
#ifdef KOKKOS_ENABLE_HBWSPACE
  msg << "yes" << std::endl;
#else
  msg << "no" << std::endl;
#endif
  msg << "  KOKKOS_ENABLE_INTEL_MM_ALLOC: ";
#ifdef KOKKOS_ENABLE_INTEL_MM_ALLOC
  msg << "yes" << std::endl;
#else
  msg << "no" << std::endl;
#endif
  msg << "  KOKKOS_ENABLE_POSIX_MEMALIGN: ";
#ifdef KOKKOS_ENABLE_POSIX_MEMALIGN
  msg << "yes" << std::endl;
#else
  msg << "no" << std::endl;
#endif


  msg << "Options:" << std::endl;
  msg << "  KOKKOS_ENABLE_ASM: ";
#ifdef KOKKOS_ENABLE_ASM
  msg << "yes" << std::endl;
#else
  msg << "no" << std::endl;
#endif
  msg << "  KOKKOS_ENABLE_CXX1Z: ";
#ifdef KOKKOS_ENABLE_CXX1Z
  msg << "yes" << std::endl;
#else
  msg << "no" << std::endl;
#endif
  msg << "  KOKKOS_ENABLE_DEBUG_BOUNDS_CHECK: ";
#ifdef KOKKOS_ENABLE_DEBUG_BOUNDS_CHECK
  msg << "yes" << std::endl;
#else
  msg << "no" << std::endl;
#endif
  msg << "  KOKKOS_ENABLE_HWLOC: ";
#ifdef KOKKOS_ENABLE_HWLOC
  msg << "yes" << std::endl;
#else
  msg << "no" << std::endl;
#endif
  msg << "  KOKKOS_ENABLE_LIBRT: ";
#ifdef KOKKOS_ENABLE_LIBRT
  msg << "yes" << std::endl;
#else
  msg << "no" << std::endl;
#endif
  msg << "  KOKKOS_ENABLE_MPI: ";
#ifdef KOKKOS_ENABLE_MPI
  msg << "yes" << std::endl;
#else
  msg << "no" << std::endl;
#endif
  msg << "  KOKKOS_ENABLE_PROFILING: ";
#ifdef KOKKOS_ENABLE_PROFILING
  msg << "yes" << std::endl;
#else
  msg << "no" << std::endl;
#endif

#ifdef KOKKOS_ENABLE_CUDA
  msg << "Cuda Options:" << std::endl;
  msg << "  KOKKOS_ENABLE_CUDA_LAMBDA: ";
#ifdef KOKKOS_ENABLE_CUDA_LAMBDA
  msg << "yes" << std::endl;
#else
  msg << "no" << std::endl;
#endif
  msg << "  KOKKOS_ENABLE_CUDA_LDG_INTRINSIC: ";
#ifdef KOKKOS_ENABLE_CUDA_LDG_INTRINSIC
  msg << "yes" << std::endl;
#else
  msg << "no" << std::endl;
#endif
  msg << "  KOKKOS_ENABLE_CUDA_RELOCATABLE_DEVICE_CODE: ";
#ifdef KOKKOS_ENABLE_CUDA_RELOCATABLE_DEVICE_CODE
  msg << "yes" << std::endl;
#else
  msg << "no" << std::endl;
#endif
  msg << "  KOKKOS_ENABLE_CUDA_UVM: ";
#ifdef KOKKOS_ENABLE_CUDA_UVM
  msg << "yes" << std::endl;
#else
  msg << "no" << std::endl;
#endif
  msg << "  KOKKOS_ENABLE_CUSPARSE: ";
#ifdef KOKKOS_ENABLE_CUSPARSE
  msg << "yes" << std::endl;
#else
  msg << "no" << std::endl;
#endif
  msg << "  KOKKOS_ENABLE_CXX11_DISPATCH_LAMBDA: ";
#ifdef KOKKOS_ENABLE_CXX11_DISPATCH_LAMBDA
  msg << "yes" << std::endl;
#else
  msg << "no" << std::endl;
#endif

#endif

  msg << "\nRuntime Configuration:" << std::endl;
#ifdef KOKKOS_ENABLE_CUDA
  Cuda::print_configuration(msg, detail);
#endif
#ifdef KOKKOS_ENABLE_OPENMP
  OpenMP::print_configuration(msg, detail);
#endif
#if defined( KOKKOS_ENABLE_THREADS )
  Threads::print_configuration(msg, detail);
#endif
#ifdef KOKKOS_ENABLE_QTHREADS
  Qthreads::print_configuration(msg, detail);
#endif
#ifdef KOKKOS_ENABLE_SERIAL
  Serial::print_configuration(msg, detail);
#endif

  out << msg.str() << std::endl;
}

bool is_initialized() noexcept { return g_is_initialized; }

bool show_warnings() noexcept { return g_show_warnings; }

} // namespace Kokkos
<|MERGE_RESOLUTION|>--- conflicted
+++ resolved
@@ -116,21 +116,10 @@
   if( std::is_same< Kokkos::OpenMP , Kokkos::DefaultExecutionSpace >::value ||
       std::is_same< Kokkos::OpenMP , Kokkos::HostSpace::execution_space >::value ) {
 #ifdef KOKKOS_ENABLE_DEPRECATED_CODE
-<<<<<<< HEAD
-    if(use_numa>0) {
-      Kokkos::OpenMP::initialize(num_threads,use_numa);
-    }
-    else
-#endif
-    {
-      Kokkos::OpenMP::initialize(num_threads);
-    }
-=======
     Kokkos::OpenMP::initialize(num_threads);
 #else
     Kokkos::OpenMP::impl_initialize(num_threads);
 #endif
->>>>>>> 138eea62
   }
   else {
     //std::cout << "Kokkos::initialize() fyi: OpenMP enabled but not initialized" << std::endl ;
