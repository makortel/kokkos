/*
//@HEADER
// ************************************************************************
// 
//                        Kokkos v. 2.0
//              Copyright (2014) Sandia Corporation
// 
// Under the terms of Contract DE-AC04-94AL85000 with Sandia Corporation,
// the U.S. Government retains certain rights in this software.
// 
// Redistribution and use in source and binary forms, with or without
// modification, are permitted provided that the following conditions are
// met:
//
// 1. Redistributions of source code must retain the above copyright
// notice, this list of conditions and the following disclaimer.
//
// 2. Redistributions in binary form must reproduce the above copyright
// notice, this list of conditions and the following disclaimer in the
// documentation and/or other materials provided with the distribution.
//
// 3. Neither the name of the Corporation nor the names of the
// contributors may be used to endorse or promote products derived from
// this software without specific prior written permission.
//
// THIS SOFTWARE IS PROVIDED BY SANDIA CORPORATION "AS IS" AND ANY
// EXPRESS OR IMPLIED WARRANTIES, INCLUDING, BUT NOT LIMITED TO, THE
// IMPLIED WARRANTIES OF MERCHANTABILITY AND FITNESS FOR A PARTICULAR
// PURPOSE ARE DISCLAIMED. IN NO EVENT SHALL SANDIA CORPORATION OR THE
// CONTRIBUTORS BE LIABLE FOR ANY DIRECT, INDIRECT, INCIDENTAL, SPECIAL,
// EXEMPLARY, OR CONSEQUENTIAL DAMAGES (INCLUDING, BUT NOT LIMITED TO,
// PROCUREMENT OF SUBSTITUTE GOODS OR SERVICES; LOSS OF USE, DATA, OR
// PROFITS; OR BUSINESS INTERRUPTION) HOWEVER CAUSED AND ON ANY THEORY OF
// LIABILITY, WHETHER IN CONTRACT, STRICT LIABILITY, OR TORT (INCLUDING
// NEGLIGENCE OR OTHERWISE) ARISING IN ANY WAY OUT OF THE USE OF THIS
// SOFTWARE, EVEN IF ADVISED OF THE POSSIBILITY OF SUCH DAMAGE.
//
// Questions? Contact  H. Carter Edwards (hcedwar@sandia.gov)
// 
// ************************************************************************
//@HEADER
*/


#ifndef KOKKOS_UNITTEST_TASKPOLICY_HPP
#define KOKKOS_UNITTEST_TASKPOLICY_HPP

#include <stdio.h>
#include <iostream>
#include <cmath>
#include <Kokkos_TaskPolicy.hpp>

namespace TestTaskPolicy {

//----------------------------------------------------------------------------

template< class ExecSpace >
struct FibChild {

  typedef long value_type ;

  Kokkos::Experimental::TaskPolicy<ExecSpace> policy ;
  Kokkos::Experimental::Future<long,ExecSpace> fib_1 ;
  Kokkos::Experimental::Future<long,ExecSpace> fib_2 ;
  const value_type n ;
  int has_nested ;

  KOKKOS_INLINE_FUNCTION
  FibChild( const Kokkos::Experimental::TaskPolicy<ExecSpace> & arg_policy
          , const value_type arg_n )
    : policy(arg_policy)
    , fib_1() , fib_2()
    , n( arg_n ), has_nested(0) {}

  KOKKOS_INLINE_FUNCTION
  void apply( value_type & result )
    {
      typedef Kokkos::Experimental::Future<long,ExecSpace> future_type ;

      if ( n < 2 ) {

        has_nested = -1 ;

        result = n ;
      }
      else {
        if ( has_nested == 0 ) {
          // Spawn new children and respawn myself to sum their results:
          // Spawn lower value at higher priority as it has a shorter
          // path to completion.
          if ( fib_2.is_null() ) {
            fib_2 = policy.task_create( FibChild(policy,n-2) );
          }

          if ( ! fib_2.is_null() && fib_1.is_null() ) {
            fib_1 = policy.task_create( FibChild(policy,n-1) );
          }

          if ( ! fib_1.is_null() ) {
            has_nested = 2 ;

            policy.spawn( fib_2 , true /* high priority */ );
            policy.spawn( fib_1 );
            policy.add_dependence( this , fib_1 );
            policy.add_dependence( this , fib_2 );
            policy.respawn( this );
          }
          else {
            // Release task memory before spawning the task,
            // after spawning memory cannot be released.
            fib_2 = future_type();
            // Respawn when more memory is available
            policy.respawn_needing_memory( this );
          }
        }
        else if ( has_nested == 2 ) {

          has_nested = -1 ;

          result = fib_1.get() + fib_2.get();
        }
        else {
          printf("FibChild(%ld) execution error\n",(long)n);
          Kokkos::abort("FibChild execution error");
        }
      }
    }
};

template< class ExecSpace >
struct FibChild2 {

  typedef long value_type ;

  Kokkos::Experimental::TaskPolicy<ExecSpace> policy ;
  Kokkos::Experimental::Future<long,ExecSpace> fib_a ;
  Kokkos::Experimental::Future<long,ExecSpace> fib_b ;
  const value_type n ;
  int has_nested ;

  KOKKOS_INLINE_FUNCTION
  FibChild2( const Kokkos::Experimental::TaskPolicy<ExecSpace> & arg_policy
           , const value_type arg_n )
    : policy(arg_policy)
    , n( arg_n ), has_nested(0) {}

  KOKKOS_INLINE_FUNCTION
  void apply( value_type & result )
    {
      if ( 0 == has_nested ) {
        if ( n < 2 ) {

          has_nested = -1 ;

          result = n ;
        }
        else if ( n < 4 ) {
          // Spawn new children and respawn myself to sum their results:
          // result = Fib(n-1) + Fib(n-2)
          has_nested = 2 ;

          // Spawn lower value at higher priority as it has a shorter
          // path to completion.

          policy.clear_dependence( this );
          fib_a = policy.spawn( policy.task_create( FibChild2(policy,n-1) ) );
          fib_b = policy.spawn( policy.task_create( FibChild2(policy,n-2) ) , true );
          policy.add_dependence( this , fib_a );
          policy.add_dependence( this , fib_b );
          policy.respawn( this );
        }
        else {
          // Spawn new children and respawn myself to sum their results:
          // result = Fib(n-1) + Fib(n-2)
          // result = ( Fib(n-2) + Fib(n-3) ) + ( Fib(n-3) + Fib(n-4) )
          // result = ( ( Fib(n-3) + Fib(n-4) ) + Fib(n-3) ) + ( Fib(n-3) + Fib(n-4) )
          // result = 3 * Fib(n-3) + 2 * Fib(n-4)
          has_nested = 4 ;

          // Spawn lower value at higher priority as it has a shorter
          // path to completion.

          policy.clear_dependence( this );
          fib_a = policy.spawn( policy.task_create( FibChild2(policy,n-3) ) );
          fib_b = policy.spawn( policy.task_create( FibChild2(policy,n-4) ) , true );
          policy.add_dependence( this , fib_a );
          policy.add_dependence( this , fib_b );
          policy.respawn( this );
        }
     }
     else if ( 2 == has_nested || 4 == has_nested ) {
        result = ( has_nested == 2 ) ? fib_a.get() + fib_b.get()
                                     : 3 * fib_a.get() + 2 * fib_b.get() ;

        has_nested = -1 ;
      }
      else {
        printf("FibChild2(%ld) execution error\n",(long)n);
        Kokkos::abort("FibChild2 execution error");
      }
    }
};

namespace {

long eval_fib( long n )
{
  if ( 2 <= n ) {
    std::vector<long> fib(n+1);

    fib[0] = 0 ;
    fib[1] = 1 ;

    for ( long i = 2 ; i <= n ; ++i ) { fib[i] = fib[i-2] + fib[i-1]; }

    n = fib[n] ;
  }

  return n ;
}

}

template< class ExecSpace >
void test_fib( long n , const unsigned task_max_count = 1024 )
{
<<<<<<< HEAD
  const unsigned task_max_count  = 2048 ;
=======
>>>>>>> 4dfe0daa
  const unsigned task_max_size   = 256 ;
  const unsigned task_dependence = 4 ;

  Kokkos::Experimental::TaskPolicy<ExecSpace>
    policy( task_max_count
          , task_max_size
          , task_dependence );

  Kokkos::Experimental::Future<long,ExecSpace> f =
    policy.spawn( policy.proc_create( FibChild<ExecSpace>(policy,n) ) );

  Kokkos::Experimental::wait( policy );

  if ( f.get() != eval_fib(n) ) {
    std::cout << "Fib(" << n << ") = " << f.get();
    std::cout << " != " << eval_fib(n);
    std::cout << std::endl ;
  }
}

template< class ExecSpace >
void test_fib2( long n , const unsigned task_max_count = 1024 )
{
<<<<<<< HEAD
  const unsigned task_max_count  = 2048 ;
=======
>>>>>>> 4dfe0daa
  const unsigned task_max_size   = 256 ;
  const unsigned task_dependence = 4 ;

  Kokkos::Experimental::TaskPolicy<ExecSpace>
    policy( task_max_count
          , task_max_size
          , task_dependence );

  Kokkos::Experimental::Future<long,ExecSpace> f =
    policy.spawn( policy.proc_create( FibChild2<ExecSpace>(policy,n) ) );

  Kokkos::Experimental::wait( policy );

  if ( f.get() != eval_fib(n) ) {
    std::cout << "Fib2(" << n << ") = " << f.get();
    std::cout << " != " << eval_fib(n);
    std::cout << std::endl ;
  }
}

//----------------------------------------------------------------------------

template< class ExecSpace >
struct Norm2 {

  typedef double value_type ;

  const double * const m_x ;

  Norm2( const double * x ) : m_x(x) {}

  inline
  void init( double & val ) const { val = 0 ; }

  KOKKOS_INLINE_FUNCTION
  void operator()( int i , double & val ) const { val += m_x[i] * m_x[i] ; }

  void apply( double & dst ) const { dst = std::sqrt( dst ); }
};

template< class ExecSpace >
void test_norm2( const int n )
{
  const unsigned task_max_count  = 1024 ;
  const unsigned task_max_size   = 256 ;
  const unsigned task_dependence = 4 ;

  Kokkos::Experimental::TaskPolicy<ExecSpace>
    policy( task_max_count
          , task_max_size
          , task_dependence );

  double * const x = new double[n];

  for ( int i = 0 ; i < n ; ++i ) x[i] = 1 ;

  Kokkos::RangePolicy<ExecSpace> r(0,n);

  Kokkos::Experimental::Future<double,ExecSpace> f =
    Kokkos::Experimental::spawn_reduce( policy , r , Norm2<ExecSpace>(x) );

  Kokkos::Experimental::wait( policy );

#if defined(PRINT)
  std::cout << "Norm2: " << f.get() << std::endl ;
#endif

  delete[] x ;
}

//----------------------------------------------------------------------------

template< class Space >
struct TaskDep {

  typedef int value_type ;
  typedef Kokkos::Experimental::TaskPolicy< Space > policy_type ;

  const policy_type policy ;
  const int         input ;

  TaskDep( const policy_type & arg_p , const int arg_i )
    : policy( arg_p ), input( arg_i ) {}

  KOKKOS_INLINE_FUNCTION
  void apply( int & val )
  {
    val = input ;
    const int num = policy.get_dependence( this );

    for ( int i = 0 ; i < num ; ++i ) {
      Kokkos::Experimental::Future<int,Space> f = policy.get_dependence( this , i );
      val += f.get();
    }
  }
};


template< class Space >
void test_task_dep( const int n )
{
  enum { NTEST = 64 };

  const unsigned task_max_count  = 1024 ;
  const unsigned task_max_size   = 256 ;
  const unsigned task_dependence = 4 ;

  Kokkos::Experimental::TaskPolicy<Space>
    policy( task_max_count
          , task_max_size
          , task_dependence );

  Kokkos::Experimental::Future<int,Space> f[ NTEST ];

  for ( int i = 0 ; i < NTEST ; ++i ) {
    // Create task in the "constructing" state with capacity for 'n+1' dependences
    f[i] = policy.proc_create( TaskDep<Space>(policy,0) , n + 1 );

    if ( f[i].get_task_state() != Kokkos::Experimental::TASK_STATE_CONSTRUCTING ) {
      Kokkos::Impl::throw_runtime_exception("get_task_state() != Kokkos::Experimental::TASK_STATE_CONSTRUCTING");
    }

    // Only use 'n' dependences

    for ( int j = 0 ; j < n ; ++j ) {

      Kokkos::Experimental::Future<int,Space> nested =
        policy.proc_create( TaskDep<Space>(policy,j+1) );

      policy.spawn( nested );

      // Add dependence to a "constructing" task
      policy.add_dependence( f[i] , nested );
    }

    // Spawn task from the "constructing" to the "waiting" state
    policy.spawn( f[i] );
  }

  const int answer = n % 2 ? n * ( ( n + 1 ) / 2 ) : ( n / 2 ) * ( n + 1 );

  Kokkos::Experimental::wait( policy );

  int error = 0 ;
  for ( int i = 0 ; i < NTEST ; ++i ) {
    if ( f[i].get_task_state() != Kokkos::Experimental::TASK_STATE_COMPLETE ) {
      Kokkos::Impl::throw_runtime_exception("get_task_state() != Kokkos::Experimental::TASK_STATE_COMPLETE");
    }
    if ( answer != f[i].get() && 0 == error ) {
      std::cout << "test_task_dep(" << n << ") ERROR at[" << i << "]"
                << " answer(" << answer << ") != result(" << f[i].get() << ")" << std::endl ;
    }
  }
}

//----------------------------------------------------------------------------

template< class ExecSpace >
struct TaskTeam {

  enum { SPAN = 8 };

  typedef void value_type ;
  typedef Kokkos::Experimental::TaskPolicy<ExecSpace>  policy_type ;
  typedef Kokkos::Experimental::Future<void,ExecSpace> future_type ;
  typedef Kokkos::View<long*,ExecSpace>                view_type ;

  policy_type  policy ;
  future_type  future ;

  view_type  result ;
  const long nvalue ;

  KOKKOS_INLINE_FUNCTION
  TaskTeam( const policy_type & arg_policy
          , const view_type   & arg_result
          , const long          arg_nvalue )
    : policy(arg_policy)
    , future()
    , result( arg_result )
    , nvalue( arg_nvalue )
    {}

  KOKKOS_INLINE_FUNCTION
  void apply( const typename policy_type::member_type & member )
    {
      const long end   = nvalue + 1 ;
      const long begin = 0 < end - SPAN ? end - SPAN : 0 ;

      if ( 0 < begin && future.get_task_state() == Kokkos::Experimental::TASK_STATE_NULL ) {
        if ( member.team_rank() == 0 ) {
          future = policy.spawn( policy.task_create_team( TaskTeam( policy , result , begin - 1 ) ) );
          policy.clear_dependence( this );
          policy.add_dependence( this , future );
          policy.respawn( this );
        }
        return ;
      }

      Kokkos::parallel_for( Kokkos::TeamThreadRange(member,begin,end)
                          , [&]( int i ) { result[i] = i + 1 ; }
                          );
    }
};

template< class ExecSpace >
struct TaskTeamValue {

  enum { SPAN = 8 };

  typedef long value_type ;
  typedef Kokkos::Experimental::TaskPolicy<ExecSpace>         policy_type ;
  typedef Kokkos::Experimental::Future<value_type,ExecSpace>  future_type ;
  typedef Kokkos::View<long*,ExecSpace>                       view_type ;

  policy_type  policy ;
  future_type  future ;

  view_type  result ;
  const long nvalue ;

  KOKKOS_INLINE_FUNCTION
  TaskTeamValue( const policy_type & arg_policy
               , const view_type   & arg_result
               , const long          arg_nvalue )
    : policy(arg_policy)
    , future()
    , result( arg_result )
    , nvalue( arg_nvalue )
    {}

  KOKKOS_INLINE_FUNCTION
  void apply( const typename policy_type::member_type & member , value_type & final )
    {
      const long end   = nvalue + 1 ;
      const long begin = 0 < end - SPAN ? end - SPAN : 0 ;

      if ( 0 < begin && future.is_null() ) {
        if ( member.team_rank() == 0 ) {

          future = policy.task_create_team( TaskTeamValue( policy , result , begin - 1 ) );

          policy.spawn( future );
          policy.add_dependence( this , future );
          policy.respawn( this );
        }
        return ;
      }

      Kokkos::parallel_for( Kokkos::TeamThreadRange(member,begin,end)
                          , [&]( int i ) { result[i] = i + 1 ; }
                          );

      if ( member.team_rank() == 0 ) {
        final = result[nvalue] ;
      }

      Kokkos::memory_fence();
    }
};

template< class ExecSpace >
void test_task_team( long n )
{
  typedef TaskTeam< ExecSpace >            task_type ;
  typedef TaskTeamValue< ExecSpace >       task_value_type ;
  typedef typename task_type::view_type    view_type ;
  typedef typename task_type::policy_type  policy_type ;

  typedef typename task_type::future_type        future_type ;
  typedef typename task_value_type::future_type  future_value_type ;

  const unsigned task_max_count  = 1024 ;
  const unsigned task_max_size   = 256 ;
  const unsigned task_dependence = 4 ;

  policy_type
    policy( task_max_count
          , task_max_size
          , task_dependence );

  view_type    result("result",n+1);

  typename view_type::HostMirror
    host_result = Kokkos::create_mirror_view( result );

  future_type f = policy.proc_create_team( task_type( policy , result , n ) );

  ASSERT_FALSE( f.is_null() );

  policy.spawn( f );

  Kokkos::Experimental::wait( policy );

  Kokkos::deep_copy( host_result , result );

  for ( long i = 0 ; i <= n ; ++i ) {
    const long answer = i + 1 ;
    if ( host_result(i) != answer ) {
      std::cerr << "test_task_team void ERROR result(" << i << ") = "
                << host_result(i) << " != " << answer << std::endl ;
    }
  }

  future_value_type fv = policy.proc_create_team( task_value_type( policy , result , n ) );

  ASSERT_FALSE( fv.is_null() );

  policy.spawn( fv );

  Kokkos::Experimental::wait( policy );

  Kokkos::deep_copy( host_result , result );

  if ( fv.get() != n + 1 ) {
    std::cerr << "test_task_team value ERROR future = "
              << fv.get() << " != " << n + 1 << std::endl ;
  }
  for ( long i = 0 ; i <= n ; ++i ) {
    const long answer = i + 1 ;
    if ( host_result(i) != answer ) {
      std::cerr << "test_task_team value ERROR result(" << i << ") = "
                << host_result(i) << " != " << answer << std::endl ;
    }
  }
}

//----------------------------------------------------------------------------

template< class ExecSpace >
struct TaskLatchAdd {

  typedef void value_type ;
  typedef Kokkos::Experimental::Future< Kokkos::Experimental::Latch , ExecSpace >  future_type ;

  future_type     latch ;
  volatile int *  count ;

  KOKKOS_INLINE_FUNCTION
  TaskLatchAdd( const future_type & arg_latch 
              , volatile int * const arg_count )
    : latch( arg_latch )
    , count( arg_count )
    {}

  KOKKOS_INLINE_FUNCTION
  void apply()
    {
      Kokkos::atomic_fetch_add( count , 1 );
      latch.add(1);
    }
};

template< class ExecSpace >
struct TaskLatchRun {

  typedef void value_type ;
  typedef Kokkos::Experimental::TaskPolicy< ExecSpace >      policy_type ;
  typedef Kokkos::Experimental::Future< Kokkos::Experimental::Latch , ExecSpace >  future_type ;

  policy_type policy ;
  int total ;
  volatile int count ;

  KOKKOS_INLINE_FUNCTION
  TaskLatchRun( const policy_type & arg_policy , const int arg_total )
    : policy(arg_policy), total(arg_total), count(0) {}

  KOKKOS_INLINE_FUNCTION
  void apply()
    {
      if ( 0 == count && 0 < total ) {
        future_type latch = policy.create_latch( total );

        for ( int i = 0 ; i < total ; ++i ) {
          if ( policy.spawn( policy.task_create( TaskLatchAdd<ExecSpace>(latch,&count) , 0 ) ).is_null() ) {
            Kokkos::abort("TaskLatchRun spawning FAILED" );
          }
        }

        policy.add_dependence( this , latch );
        policy.respawn( this );
      }
      else if ( count != total ) {
        printf("TaskLatchRun FAILED %d != %d\n",count,total);
      }
    }
};


template< class ExecSpace >
void test_latch( int n )
{
  typedef TaskLatchRun< ExecSpace >        task_type ;
  typedef typename task_type::future_type  future_type ;
  typedef typename task_type::policy_type  policy_type ;

  // Primary + latch + n LatchAdd
  const unsigned task_max_count  = n + 2 ;
  const unsigned task_max_size   = 256 ;
  const unsigned task_dependence = 4 ;

  policy_type
    policy( task_max_count
          , task_max_size
          , task_dependence );


  policy.spawn( policy.proc_create( TaskLatchRun<ExecSpace>(policy,n) ) );

  wait( policy );
}

//----------------------------------------------------------------------------

} // namespace TestTaskPolicy

#endif /* #ifndef KOKKOS_UNITTEST_TASKPOLICY_HPP */

<|MERGE_RESOLUTION|>--- conflicted
+++ resolved
@@ -224,10 +224,6 @@
 template< class ExecSpace >
 void test_fib( long n , const unsigned task_max_count = 1024 )
 {
-<<<<<<< HEAD
-  const unsigned task_max_count  = 2048 ;
-=======
->>>>>>> 4dfe0daa
   const unsigned task_max_size   = 256 ;
   const unsigned task_dependence = 4 ;
 
@@ -251,10 +247,6 @@
 template< class ExecSpace >
 void test_fib2( long n , const unsigned task_max_count = 1024 )
 {
-<<<<<<< HEAD
-  const unsigned task_max_count  = 2048 ;
-=======
->>>>>>> 4dfe0daa
   const unsigned task_max_size   = 256 ;
   const unsigned task_dependence = 4 ;
 
