
/*
//@HEADER
// ************************************************************************
//
//                        Kokkos v. 2.0
//              Copyright (2014) Sandia Corporation
//
// Under the terms of Contract DE-AC04-94AL85000 with Sandia Corporation,
// the U.S. Government retains certain rights in this software.
//
// Redistribution and use in source and binary forms, with or without
// modification, are permitted provided that the following conditions are
// met:
//
// 1. Redistributions of source code must retain the above copyright
// notice, this list of conditions and the following disclaimer.
//
// 2. Redistributions in binary form must reproduce the above copyright
// notice, this list of conditions and the following disclaimer in the
// documentation and/or other materials provided with the distribution.
//
// 3. Neither the name of the Corporation nor the names of the
// contributors may be used to endorse or promote products derived from
// this software without specific prior written permission.
//
// THIS SOFTWARE IS PROVIDED BY SANDIA CORPORATION "AS IS" AND ANY
// EXPRESS OR IMPLIED WARRANTIES, INCLUDING, BUT NOT LIMITED TO, THE
// IMPLIED WARRANTIES OF MERCHANTABILITY AND FITNESS FOR A PARTICULAR
// PURPOSE ARE DISCLAIMED. IN NO EVENT SHALL SANDIA CORPORATION OR THE
// CONTRIBUTORS BE LIABLE FOR ANY DIRECT, INDIRECT, INCIDENTAL, SPECIAL,
// EXEMPLARY, OR CONSEQUENTIAL DAMAGES (INCLUDING, BUT NOT LIMITED TO,
// PROCUREMENT OF SUBSTITUTE GOODS OR SERVICES; LOSS OF USE, DATA, OR
// PROFITS; OR BUSINESS INTERRUPTION) HOWEVER CAUSED AND ON ANY THEORY OF
// LIABILITY, WHETHER IN CONTRACT, STRICT LIABILITY, OR TORT (INCLUDING
// NEGLIGENCE OR OTHERWISE) ARISING IN ANY WAY OUT OF THE USE OF THIS
// SOFTWARE, EVEN IF ADVISED OF THE POSSIBILITY OF SUCH DAMAGE.
//
// Questions? Contact  H. Carter Edwards (hcedwar@sandia.gov)
//
// ************************************************************************
//@HEADER
*/

<<<<<<< HEAD
#include <openmp/TestOpenMP.hpp>

#include <mutex>

namespace Test {

TEST_F( openmp, init )
{
  ;
}

TEST_F( openmp, mdrange_for )
{
  Kokkos::Timer timer;
  TestMDRange_2D< Kokkos::OpenMP >::test_for2( 10000, 1000 );
  std::cout << " 2D: " << timer.seconds() << std::endl;

  timer.reset();
  TestMDRange_3D< Kokkos::OpenMP >::test_for3( 100, 100, 1000 );
  std::cout << " 3D: " << timer.seconds() << std::endl;

  timer.reset();
  TestMDRange_4D< Kokkos::OpenMP >::test_for4( 100, 10, 100, 100 );
  std::cout << " 4D: " << timer.seconds() << std::endl;

  timer.reset();
  TestMDRange_5D< Kokkos::OpenMP >::test_for5( 100, 10, 10, 100, 50 );
  std::cout << " 5D: " << timer.seconds() << std::endl;

  timer.reset();
  TestMDRange_6D< Kokkos::OpenMP >::test_for6( 10, 10, 10, 10, 50, 50 );
  std::cout << " 6D: " << timer.seconds() << std::endl;
}

TEST_F( openmp, mdrange_reduce )
{
  TestMDRange_2D< Kokkos::OpenMP >::test_reduce2( 100, 100 );
  TestMDRange_3D< Kokkos::OpenMP >::test_reduce3( 100, 10, 100 );
}

TEST_F( openmp, policy_construction )
{
  TestRangePolicyConstruction< Kokkos::OpenMP >();
  TestTeamPolicyConstruction< Kokkos::OpenMP >();
}

TEST_F( openmp, range_tag )
{
  TestRange< Kokkos::OpenMP, Kokkos::Schedule<Kokkos::Static> >::test_for( 0 );
  TestRange< Kokkos::OpenMP, Kokkos::Schedule<Kokkos::Static> >::test_reduce( 0 );
  TestRange< Kokkos::OpenMP, Kokkos::Schedule<Kokkos::Static> >::test_scan( 0 );
  TestRange< Kokkos::OpenMP, Kokkos::Schedule<Kokkos::Dynamic> >::test_for( 0 );
  TestRange< Kokkos::OpenMP, Kokkos::Schedule<Kokkos::Dynamic> >::test_reduce( 0 );
  TestRange< Kokkos::OpenMP, Kokkos::Schedule<Kokkos::Dynamic> >::test_scan( 0 );
  TestRange< Kokkos::OpenMP, Kokkos::Schedule<Kokkos::Dynamic> >::test_dynamic_policy( 0 );

  TestRange< Kokkos::OpenMP, Kokkos::Schedule<Kokkos::Static> >::test_for( 2 );
  TestRange< Kokkos::OpenMP, Kokkos::Schedule<Kokkos::Static> >::test_reduce( 2 );
  TestRange< Kokkos::OpenMP, Kokkos::Schedule<Kokkos::Static> >::test_scan( 2 );

  TestRange< Kokkos::OpenMP, Kokkos::Schedule<Kokkos::Dynamic> >::test_for( 3 );
  TestRange< Kokkos::OpenMP, Kokkos::Schedule<Kokkos::Dynamic> >::test_reduce( 3 );
  TestRange< Kokkos::OpenMP, Kokkos::Schedule<Kokkos::Dynamic> >::test_scan( 3 );
  TestRange< Kokkos::OpenMP, Kokkos::Schedule<Kokkos::Dynamic> >::test_dynamic_policy( 3 );

  TestRange< Kokkos::OpenMP, Kokkos::Schedule<Kokkos::Static> >::test_for( 1000 );
  TestRange< Kokkos::OpenMP, Kokkos::Schedule<Kokkos::Static> >::test_reduce( 1000 );
  TestRange< Kokkos::OpenMP, Kokkos::Schedule<Kokkos::Static> >::test_scan( 1000 );

  TestRange< Kokkos::OpenMP, Kokkos::Schedule<Kokkos::Dynamic> >::test_for( 1001 );
  TestRange< Kokkos::OpenMP, Kokkos::Schedule<Kokkos::Dynamic> >::test_reduce( 1001 );
  TestRange< Kokkos::OpenMP, Kokkos::Schedule<Kokkos::Dynamic> >::test_scan( 1001 );
  TestRange< Kokkos::OpenMP, Kokkos::Schedule<Kokkos::Dynamic> >::test_dynamic_policy( 1000 );
}

//----------------------------------------------------------------------------

TEST_F( openmp, compiler_macros )
{
  ASSERT_TRUE( ( TestCompilerMacros::Test< Kokkos::OpenMP >() ) );
}

//----------------------------------------------------------------------------

TEST_F( openmp , concurrent_bitset )
{
  test_concurrent_bitset< Kokkos::OpenMP >( 100000 );
}

//----------------------------------------------------------------------------

TEST_F( openmp, memory_pool )
{
  TestMemoryPool::test_host_memory_pool_stats<>();
  TestMemoryPool::test_memory_pool_v2< Kokkos::OpenMP >(false,false);
}

//----------------------------------------------------------------------------

#if defined( KOKKOS_ENABLE_TASKDAG )

TEST_F( openmp, task_spawn )
{
  TestTaskScheduler::TestTaskSpawn< Kokkos::OpenMP >::run();
}

TEST_F( openmp, task_fib )
{
  const int N = 24 ; // 25 triggers tbd bug on Cuda/Pascal
  for ( int i = 0; i < N; ++i ) {
    TestTaskScheduler::TestFib< Kokkos::OpenMP >::run( i, ( i + 1 ) * ( i + 1 ) * 10000 );
  }
}

TEST_F( openmp, task_depend )
{
  for ( int i = 0; i < 25; ++i ) {
    TestTaskScheduler::TestTaskDependence< Kokkos::OpenMP >::run( i );
  }
}

TEST_F( openmp, task_team )
{
  TestTaskScheduler::TestTaskTeam< Kokkos::OpenMP >::run( 1000 );
  //TestTaskScheduler::TestTaskTeamValue< Kokkos::OpenMP >::run( 1000 ); // Put back after testing.
}

#endif /* #if defined( KOKKOS_ENABLE_TASKDAG ) */

//----------------------------------------------------------------------------

#if defined( KOKKOS_ENABLE_DEFAULT_DEVICE_TYPE_OPENMP )
TEST_F( openmp, cxx11 )
{
  if ( std::is_same< Kokkos::DefaultExecutionSpace, Kokkos::OpenMP >::value ) {
    ASSERT_TRUE( ( TestCXX11::Test< Kokkos::OpenMP >( 1 ) ) );
    ASSERT_TRUE( ( TestCXX11::Test< Kokkos::OpenMP >( 2 ) ) );
    ASSERT_TRUE( ( TestCXX11::Test< Kokkos::OpenMP >( 3 ) ) );
    ASSERT_TRUE( ( TestCXX11::Test< Kokkos::OpenMP >( 4 ) ) );
  }
}
#endif

TEST_F( openmp, tile_layout )
{
  TestTile::test< Kokkos::OpenMP, 1, 1 >( 1, 1 );
  TestTile::test< Kokkos::OpenMP, 1, 1 >( 2, 3 );
  TestTile::test< Kokkos::OpenMP, 1, 1 >( 9, 10 );

  TestTile::test< Kokkos::OpenMP, 2, 2 >( 1, 1 );
  TestTile::test< Kokkos::OpenMP, 2, 2 >( 2, 3 );
  TestTile::test< Kokkos::OpenMP, 2, 2 >( 4, 4 );
  TestTile::test< Kokkos::OpenMP, 2, 2 >( 9, 9 );

  TestTile::test< Kokkos::OpenMP, 2, 4 >( 9, 9 );
  TestTile::test< Kokkos::OpenMP, 4, 2 >( 9, 9 );

  TestTile::test< Kokkos::OpenMP, 4, 4 >( 1, 1 );
  TestTile::test< Kokkos::OpenMP, 4, 4 >( 4, 4 );
  TestTile::test< Kokkos::OpenMP, 4, 4 >( 9, 9 );
  TestTile::test< Kokkos::OpenMP, 4, 4 >( 9, 11 );

  TestTile::test< Kokkos::OpenMP, 8, 8 >( 1, 1 );
  TestTile::test< Kokkos::OpenMP, 8, 8 >( 4, 4 );
  TestTile::test< Kokkos::OpenMP, 8, 8 >( 9, 9 );
  TestTile::test< Kokkos::OpenMP, 8, 8 >( 9, 11 );
}

TEST_F( openmp, dispatch )
{
  const int repeat = 100;
  for ( int i = 0; i < repeat; ++i ) {
    for ( int j = 0; j < repeat; ++j ) {
      Kokkos::parallel_for( Kokkos::RangePolicy< Kokkos::OpenMP >( 0, j )
                          , KOKKOS_LAMBDA( int ) {} );
    }
  }
}


TEST_F( openmp, partition_master )
{
  using Mutex = Kokkos::Experimental::MasterLock<Kokkos::OpenMP>;

  Mutex mtx;
  int errors = 0;

  auto master = [&errors, &mtx](int partition_id, int num_partitions) {

    const int pool_size = Kokkos::OpenMP::thread_pool_size();

    {
      std::unique_lock<Mutex> lock(mtx);
      if ( Kokkos::OpenMP::in_parallel() ) {
        ++errors;
      }
      if ( Kokkos::OpenMP::thread_pool_rank() != 0 ) {
        ++errors;
      }
    }

    {
      int local_errors = 0;
      Kokkos::parallel_reduce( 1000
                           , [pool_size]( const int , int & errs ) {
          if ( Kokkos::OpenMP::thread_pool_size() != pool_size ) {
            ++errs;
          }
        }
        , local_errors
      );
      Kokkos::atomic_add( &errors, local_errors );
    }

    Kokkos::Experimental::UniqueToken< Kokkos::OpenMP > token;

    Kokkos::View<int*> count( "",  token.size() );

    Kokkos::parallel_for( 1000, KOKKOS_LAMBDA ( const int ) {
      int i = token.acquire();
      ++count[i];
      token.release(i);
    });

    Kokkos::View<int> sum ("");
    Kokkos::parallel_for( token.size(), KOKKOS_LAMBDA ( const int i ) {
      Kokkos::atomic_add( sum.data(), count[i] );
    });

    if (sum() != 1000) {
      Kokkos::atomic_add( &errors, 1 );
    }
  };

  master(0,1);

  ASSERT_EQ( errors, 0 );

  Kokkos::OpenMP::partition_master( master );
  ASSERT_EQ( errors, 0 );

  Kokkos::OpenMP::partition_master( master, 4, 0 );
  ASSERT_EQ( errors, 0 );

  Kokkos::OpenMP::partition_master( master, 0, 4 );
  ASSERT_EQ( errors, 0 );

  Kokkos::OpenMP::partition_master( master, 2, 2 );
  ASSERT_EQ( errors, 0 );

  Kokkos::OpenMP::partition_master( master, 8, 0 );
  ASSERT_EQ( errors, 0 );

  Kokkos::OpenMP::partition_master( master, 0, 8 );
  ASSERT_EQ( errors, 0 );

  Kokkos::OpenMP::partition_master( master, 8, 8 );
  ASSERT_EQ( errors, 0 );
}

} // namespace Test
=======
#include<openmp/TestOpenMP_Category.hpp>
#include<TestTemplateMetaFunctions.hpp>
#include<TestAggregate.hpp>
#include<TestMemoryPool.hpp>
#include<TestCXX11.hpp>
#include<TestTile.hpp>
>>>>>>> cdc0f8f5
<|MERGE_RESOLUTION|>--- conflicted
+++ resolved
@@ -42,186 +42,16 @@
 //@HEADER
 */
 
-<<<<<<< HEAD
-#include <openmp/TestOpenMP.hpp>
+#include<openmp/TestOpenMP_Category.hpp>
+#include<TestTemplateMetaFunctions.hpp>
+#include<TestAggregate.hpp>
+#include<TestMemoryPool.hpp>
+#include<TestCXX11.hpp>
+#include<TestTile.hpp>
 
 #include <mutex>
 
 namespace Test {
-
-TEST_F( openmp, init )
-{
-  ;
-}
-
-TEST_F( openmp, mdrange_for )
-{
-  Kokkos::Timer timer;
-  TestMDRange_2D< Kokkos::OpenMP >::test_for2( 10000, 1000 );
-  std::cout << " 2D: " << timer.seconds() << std::endl;
-
-  timer.reset();
-  TestMDRange_3D< Kokkos::OpenMP >::test_for3( 100, 100, 1000 );
-  std::cout << " 3D: " << timer.seconds() << std::endl;
-
-  timer.reset();
-  TestMDRange_4D< Kokkos::OpenMP >::test_for4( 100, 10, 100, 100 );
-  std::cout << " 4D: " << timer.seconds() << std::endl;
-
-  timer.reset();
-  TestMDRange_5D< Kokkos::OpenMP >::test_for5( 100, 10, 10, 100, 50 );
-  std::cout << " 5D: " << timer.seconds() << std::endl;
-
-  timer.reset();
-  TestMDRange_6D< Kokkos::OpenMP >::test_for6( 10, 10, 10, 10, 50, 50 );
-  std::cout << " 6D: " << timer.seconds() << std::endl;
-}
-
-TEST_F( openmp, mdrange_reduce )
-{
-  TestMDRange_2D< Kokkos::OpenMP >::test_reduce2( 100, 100 );
-  TestMDRange_3D< Kokkos::OpenMP >::test_reduce3( 100, 10, 100 );
-}
-
-TEST_F( openmp, policy_construction )
-{
-  TestRangePolicyConstruction< Kokkos::OpenMP >();
-  TestTeamPolicyConstruction< Kokkos::OpenMP >();
-}
-
-TEST_F( openmp, range_tag )
-{
-  TestRange< Kokkos::OpenMP, Kokkos::Schedule<Kokkos::Static> >::test_for( 0 );
-  TestRange< Kokkos::OpenMP, Kokkos::Schedule<Kokkos::Static> >::test_reduce( 0 );
-  TestRange< Kokkos::OpenMP, Kokkos::Schedule<Kokkos::Static> >::test_scan( 0 );
-  TestRange< Kokkos::OpenMP, Kokkos::Schedule<Kokkos::Dynamic> >::test_for( 0 );
-  TestRange< Kokkos::OpenMP, Kokkos::Schedule<Kokkos::Dynamic> >::test_reduce( 0 );
-  TestRange< Kokkos::OpenMP, Kokkos::Schedule<Kokkos::Dynamic> >::test_scan( 0 );
-  TestRange< Kokkos::OpenMP, Kokkos::Schedule<Kokkos::Dynamic> >::test_dynamic_policy( 0 );
-
-  TestRange< Kokkos::OpenMP, Kokkos::Schedule<Kokkos::Static> >::test_for( 2 );
-  TestRange< Kokkos::OpenMP, Kokkos::Schedule<Kokkos::Static> >::test_reduce( 2 );
-  TestRange< Kokkos::OpenMP, Kokkos::Schedule<Kokkos::Static> >::test_scan( 2 );
-
-  TestRange< Kokkos::OpenMP, Kokkos::Schedule<Kokkos::Dynamic> >::test_for( 3 );
-  TestRange< Kokkos::OpenMP, Kokkos::Schedule<Kokkos::Dynamic> >::test_reduce( 3 );
-  TestRange< Kokkos::OpenMP, Kokkos::Schedule<Kokkos::Dynamic> >::test_scan( 3 );
-  TestRange< Kokkos::OpenMP, Kokkos::Schedule<Kokkos::Dynamic> >::test_dynamic_policy( 3 );
-
-  TestRange< Kokkos::OpenMP, Kokkos::Schedule<Kokkos::Static> >::test_for( 1000 );
-  TestRange< Kokkos::OpenMP, Kokkos::Schedule<Kokkos::Static> >::test_reduce( 1000 );
-  TestRange< Kokkos::OpenMP, Kokkos::Schedule<Kokkos::Static> >::test_scan( 1000 );
-
-  TestRange< Kokkos::OpenMP, Kokkos::Schedule<Kokkos::Dynamic> >::test_for( 1001 );
-  TestRange< Kokkos::OpenMP, Kokkos::Schedule<Kokkos::Dynamic> >::test_reduce( 1001 );
-  TestRange< Kokkos::OpenMP, Kokkos::Schedule<Kokkos::Dynamic> >::test_scan( 1001 );
-  TestRange< Kokkos::OpenMP, Kokkos::Schedule<Kokkos::Dynamic> >::test_dynamic_policy( 1000 );
-}
-
-//----------------------------------------------------------------------------
-
-TEST_F( openmp, compiler_macros )
-{
-  ASSERT_TRUE( ( TestCompilerMacros::Test< Kokkos::OpenMP >() ) );
-}
-
-//----------------------------------------------------------------------------
-
-TEST_F( openmp , concurrent_bitset )
-{
-  test_concurrent_bitset< Kokkos::OpenMP >( 100000 );
-}
-
-//----------------------------------------------------------------------------
-
-TEST_F( openmp, memory_pool )
-{
-  TestMemoryPool::test_host_memory_pool_stats<>();
-  TestMemoryPool::test_memory_pool_v2< Kokkos::OpenMP >(false,false);
-}
-
-//----------------------------------------------------------------------------
-
-#if defined( KOKKOS_ENABLE_TASKDAG )
-
-TEST_F( openmp, task_spawn )
-{
-  TestTaskScheduler::TestTaskSpawn< Kokkos::OpenMP >::run();
-}
-
-TEST_F( openmp, task_fib )
-{
-  const int N = 24 ; // 25 triggers tbd bug on Cuda/Pascal
-  for ( int i = 0; i < N; ++i ) {
-    TestTaskScheduler::TestFib< Kokkos::OpenMP >::run( i, ( i + 1 ) * ( i + 1 ) * 10000 );
-  }
-}
-
-TEST_F( openmp, task_depend )
-{
-  for ( int i = 0; i < 25; ++i ) {
-    TestTaskScheduler::TestTaskDependence< Kokkos::OpenMP >::run( i );
-  }
-}
-
-TEST_F( openmp, task_team )
-{
-  TestTaskScheduler::TestTaskTeam< Kokkos::OpenMP >::run( 1000 );
-  //TestTaskScheduler::TestTaskTeamValue< Kokkos::OpenMP >::run( 1000 ); // Put back after testing.
-}
-
-#endif /* #if defined( KOKKOS_ENABLE_TASKDAG ) */
-
-//----------------------------------------------------------------------------
-
-#if defined( KOKKOS_ENABLE_DEFAULT_DEVICE_TYPE_OPENMP )
-TEST_F( openmp, cxx11 )
-{
-  if ( std::is_same< Kokkos::DefaultExecutionSpace, Kokkos::OpenMP >::value ) {
-    ASSERT_TRUE( ( TestCXX11::Test< Kokkos::OpenMP >( 1 ) ) );
-    ASSERT_TRUE( ( TestCXX11::Test< Kokkos::OpenMP >( 2 ) ) );
-    ASSERT_TRUE( ( TestCXX11::Test< Kokkos::OpenMP >( 3 ) ) );
-    ASSERT_TRUE( ( TestCXX11::Test< Kokkos::OpenMP >( 4 ) ) );
-  }
-}
-#endif
-
-TEST_F( openmp, tile_layout )
-{
-  TestTile::test< Kokkos::OpenMP, 1, 1 >( 1, 1 );
-  TestTile::test< Kokkos::OpenMP, 1, 1 >( 2, 3 );
-  TestTile::test< Kokkos::OpenMP, 1, 1 >( 9, 10 );
-
-  TestTile::test< Kokkos::OpenMP, 2, 2 >( 1, 1 );
-  TestTile::test< Kokkos::OpenMP, 2, 2 >( 2, 3 );
-  TestTile::test< Kokkos::OpenMP, 2, 2 >( 4, 4 );
-  TestTile::test< Kokkos::OpenMP, 2, 2 >( 9, 9 );
-
-  TestTile::test< Kokkos::OpenMP, 2, 4 >( 9, 9 );
-  TestTile::test< Kokkos::OpenMP, 4, 2 >( 9, 9 );
-
-  TestTile::test< Kokkos::OpenMP, 4, 4 >( 1, 1 );
-  TestTile::test< Kokkos::OpenMP, 4, 4 >( 4, 4 );
-  TestTile::test< Kokkos::OpenMP, 4, 4 >( 9, 9 );
-  TestTile::test< Kokkos::OpenMP, 4, 4 >( 9, 11 );
-
-  TestTile::test< Kokkos::OpenMP, 8, 8 >( 1, 1 );
-  TestTile::test< Kokkos::OpenMP, 8, 8 >( 4, 4 );
-  TestTile::test< Kokkos::OpenMP, 8, 8 >( 9, 9 );
-  TestTile::test< Kokkos::OpenMP, 8, 8 >( 9, 11 );
-}
-
-TEST_F( openmp, dispatch )
-{
-  const int repeat = 100;
-  for ( int i = 0; i < repeat; ++i ) {
-    for ( int j = 0; j < repeat; ++j ) {
-      Kokkos::parallel_for( Kokkos::RangePolicy< Kokkos::OpenMP >( 0, j )
-                          , KOKKOS_LAMBDA( int ) {} );
-    }
-  }
-}
-
 
 TEST_F( openmp, partition_master )
 {
@@ -303,12 +133,4 @@
   ASSERT_EQ( errors, 0 );
 }
 
-} // namespace Test
-=======
-#include<openmp/TestOpenMP_Category.hpp>
-#include<TestTemplateMetaFunctions.hpp>
-#include<TestAggregate.hpp>
-#include<TestMemoryPool.hpp>
-#include<TestCXX11.hpp>
-#include<TestTile.hpp>
->>>>>>> cdc0f8f5
+} // namespace Test